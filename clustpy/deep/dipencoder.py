--- conflicted
+++ resolved
@@ -9,14 +9,8 @@
 import torch
 import numpy as np
 from clustpy.partition.skinnydip import _dip_mirrored_data
-<<<<<<< HEAD
-from clustpy.deep._utils import detect_device, encode_batchwise
+from clustpy.deep._utils import detect_device, encode_batchwise, mean_squared_error
 from clustpy.deep._train_utils import get_default_deep_clustering_initialization
-=======
-from clustpy.deep._utils import detect_device, encode_batchwise, run_initial_clustering, mean_squared_error
-from clustpy.deep._data_utils import get_train_and_test_dataloader
-from clustpy.deep._train_utils import get_trained_network
->>>>>>> 29441b1a
 from clustpy.deep._abstract_deep_clustering_algo import _AbstractDeepClusteringAlgo
 from clustpy.deep.neural_networks._resnet_ae_modules import EncoderBlock, DecoderBlock
 import matplotlib.pyplot as plt
@@ -333,20 +327,8 @@
     return ssl_loss.detach()
 
 
-<<<<<<< HEAD
 def _predict_using_thresholds(X: np.ndarray, projections: np.ndarray, projection_thresholds: list,
             n_clusters: int, index_dict: dict) -> np.ndarray:
-=======
-def _dipencoder(X: np.ndarray, n_clusters: int, embedding_size: int, batch_size: int,
-                optimizer_class: torch.optim.Optimizer, ssl_loss_fn: Callable | torch.nn.modules.loss._Loss,
-                clustering_epochs: int, clustering_optimizer_params: dict, pretrain_epochs: int,
-                pretrain_optimizer_params: dict, neural_network: torch.nn.Module | tuple, neural_network_weights: str,
-                max_cluster_size_diff_factor: float, clustering_loss_weight: float, ssl_loss_weight: float,
-                custom_dataloaders: tuple, augmentation_invariance: bool, initial_clustering_class: ClusterMixin,
-                initial_clustering_params: dict, labels_gt: np.ndarray, device: torch.device,
-                random_state: np.random.RandomState) -> (
-        np.ndarray, np.ndarray, dict, torch.nn.Module):
->>>>>>> 29441b1a
     """
     Predict the clustering labels using the embedding of the neural network and the saved threshold on the projection axes.
     If an object of X is left of this threshold it matches the left cluster. The same applies analogously to the right cluster.
@@ -361,60 +343,9 @@
     projection_thresholds : list
         List containing the thresholds for each projection axis and a tuple indicating which cluster is left and right of the threshold
     n_clusters : int
-<<<<<<< HEAD
         The total number of clusters
     index_dict : dict
         A dictionary to match the indices of two clusters to a projection axis
-=======
-        number of clusters. Can be None if a corresponding initial_clustering_class is given, that can determine the number of clusters, e.g. DBSCAN
-    embedding_size : int
-        size of the embedding within the neural network
-    batch_size : int
-        size of the data batches for the actual training of the DipEncoder
-    optimizer_class : torch.optim.Optimizer
-        the optimizer class
-    ssl_loss_fn : Callable | torch.nn.modules.loss._Loss
-         self-supervised learning (ssl) loss function for training the network, e.g. reconstruction loss for autoencoders
-    clustering_epochs : int
-        number of epochs for the actual clustering procedure
-    clustering_optimizer_params : dict
-        parameters of the optimizer for the actual clustering procedure, includes the learning rate
-    pretrain_epochs : int
-        number of epochs for the pretraining of the neural network
-    pretrain_optimizer_params : dict
-        parameters of the optimizer for the pretraining of the neural network, includes the learning rate
-    neural_network : torch.nn.Module | tuple
-        the input neural network.
-        Can also be a tuple consisting of the neural network class (torch.nn.Module) and the initialization parameters (dict)
-    neural_network_weights : str
-        Path to a file containing the state_dict of the neural_network.
-    max_cluster_size_diff_factor : float
-        The maximum different in size when comparing two clusters regarding the number of samples.
-        If one cluster surpasses this difference factor, only the max_cluster_size_diff_factor*(size of smaller cluster) closest samples will be used
-    clustering_loss_weight : float
-        weight of the clustering loss
-    ssl_loss_weight : float
-        weight of the self-supervised learning (ssl) loss.
-        If None, it will be equal to 1/(4L), where L is the reconstruction loss of the first batch of an untrained neural network
-    custom_dataloaders : tuple
-        tuple consisting of a trainloader (random order) at the first and a test loader (non-random order) at the second position.
-        Can also be a tuple of strings, where the first entry is the path to a saved trainloader and the second entry the path to a saved testloader.
-        In this case the dataloaders will be loaded by torch.load(PATH).
-        If None, the default dataloaders will be used
-    augmentation_invariance : bool
-        If True, augmented samples provided in custom_dataloaders[0] will be used to learn
-        cluster assignments that are invariant to the augmentation transformations
-    initial_clustering_class : ClusterMixin
-        clustering class to obtain the initial cluster labels after the pretraining
-    initial_clustering_params : dict
-        parameters for the initial clustering class
-    labels_gt : no.ndarray
-        Ground truth labels. If None, the DipEncoder will be used for clustering
-    device : torch.device
-        The device on which to perform the computations
-    random_state : np.random.RandomState
-        use a fixed random state to get a repeatable solution
->>>>>>> 29441b1a
 
     Returns
     -------
@@ -609,7 +540,7 @@
         return dip_loss_new
 
     def _loss(self, batch: list, labels_torch: torch.Tensor, neural_network: torch.nn.Module, 
-              ssl_loss_fn: torch.nn.modules.loss._Loss, ssl_loss_weight: float, 
+              ssl_loss_fn: Callable | torch.nn.modules.loss._Loss, ssl_loss_weight: float, 
               clustering_loss_weight: float, device: torch.device) -> torch.Tensor:
         """
         Calculate the complete DipEncoder + neural network loss.
@@ -622,7 +553,7 @@
             the current cluster labels as torch tensor
         neural_network : torch.nn.Module
             the neural network
-        ssl_loss_fn : torch.nn.modules.loss._Loss
+        ssl_loss_fn : Callable | torch.nn.modules.loss._Loss
             self-supervised learning (ssl) loss function for training the network, e.g. reconstruction loss for autoencoders
         ssl_loss_weight : float
             weight of the self-supervised learning (ssl) loss
@@ -670,7 +601,7 @@
 
     def fit(self, neural_network: torch.nn.Module, trainloader: torch.utils.data.DataLoader, 
             testloader: torch.utils.data.DataLoader, n_epochs: int,
-            device: torch.device, optimizer: torch.optim.Optimizer, ssl_loss_fn: torch.nn.modules.loss._Loss,
+            device: torch.device, optimizer: torch.optim.Optimizer, ssl_loss_fn: Callable | torch.nn.modules.loss._Loss,
             clustering_loss_weight: float, ssl_loss_weight: float) -> '_DipEncoder_Module':
         """
         Trains the _DipEncoder_Module in place.
@@ -689,7 +620,7 @@
             device to be trained on
         optimizer : torch.optim.Optimizer
             the optimizer for training
-        ssl_loss_fn : torch.nn.modules.loss._Loss
+        ssl_loss_fn : Callable | torch.nn.modules.loss._Loss
             self-supervised learning (ssl) loss function for training the network, e.g. reconstruction loss for autoencoders
         clustering_loss_weight : float
             weight of the clustering loss
@@ -750,9 +681,9 @@
         size of the data batches for the actual training of the DipEncoder.
         Should be larger the more clusters we have. If it is None, it will be set to (25 x n_clusters) (default: None)
     pretrain_optimizer_params : dict
-        parameters of the optimizer for the pretraining of the neural network, includes the learning rate (default: {"lr": 1e-3})
+        parameters of the optimizer for the pretraining of the neural network, includes the learning rate. If None, it will be set to {"lr": 1e-3} (default: None)
     clustering_optimizer_params : dict
-        parameters of the optimizer for the actual clustering procedure, includes the learning rate (default: {"lr": 1e-4})
+        parameters of the optimizer for the actual clustering procedure, includes the learning rate. If None, it will be set to {"lr": 1e-4} (default: None)
     pretrain_epochs : int
         number of epochs for the pretraining of the neural network (default: 100)
     clustering_epochs : int
@@ -787,7 +718,7 @@
     initial_clustering_class : ClusterMixin
         clustering class to obtain the initial cluster labels after the pretraining (default: KMeans)
     initial_clustering_params : dict
-        parameters for the initial clustering class (default: {})
+        parameters for the initial clustering class. If None, it will be set to {} (default: None)
     device : torch.device
         The device on which to perform the computations.
         If device is None then it will be automatically chosen: if a gpu is available the gpu with the highest amount of free memory will be chosen (default: None)
@@ -802,13 +733,9 @@
         The final projection axes between the clusters
     index_dict_ : dict
         A dictionary to match the indices of two clusters to a projection axis
-<<<<<<< HEAD
     projection_thresholds_ : list
         A list containing the thresholds for each projection axis and a tuple indicating which cluster is left and right of the threshold
-    neural_network : torch.nn.Module
-=======
     neural_network_trained_ : torch.nn.Module
->>>>>>> 29441b1a
         The final neural network
     n_features_in_ : int
         the number of features used for the fitting
@@ -838,9 +765,7 @@
                  custom_dataloaders: tuple = None, augmentation_invariance: bool = False,
                  initial_clustering_class: ClusterMixin = KMeans, initial_clustering_params: dict = None,
                  device: torch.device = None, random_state: np.random.RandomState | int = None):
-        assert batch_size is not None or n_clusters is not None, "n_clusters and batch_size can not both be None"
-        super().__init__(25 * n_clusters if batch_size is None else batch_size, neural_network, neural_network_weights,
-                         embedding_size, device, random_state)
+        super().__init__(batch_size, neural_network, neural_network_weights, embedding_size, device, random_state)
         self.n_clusters = n_clusters
         self.pretrain_optimizer_params = pretrain_optimizer_params
         self.clustering_optimizer_params = clustering_optimizer_params
@@ -873,14 +798,15 @@
         self : DipEncoder
             This instance of the DipEncoder
         """
-<<<<<<< HEAD
-        super().fit(X, y)
+        X, y, random_state, pretrain_optimizer_params, clustering_optimizer_params, initial_clustering_params = self._check_parameters(X, y=y)
         assert y is None or len(np.unique(y)) == self.n_clusters, "If y is specified, n_clusters must match number of unique labels in y."
+        assert self.batch_size is not None or self.n_clusters is not None, "n_clusters and batch_size can not both be None"
+        batch_size = 25 * self.n_clusters if self.batch_size is None else self.batch_size
         # Get initial setting (device, dataloaders, pretrained AE and initial clustering result)
         device, trainloader, testloader, _, neural_network, X_embed, n_clusters, init_labels, init_centers, _ = get_default_deep_clustering_initialization(
-            X, self.n_clusters, self.batch_size, self.pretrain_optimizer_params, self.pretrain_epochs, self.optimizer_class, self.ssl_loss_fn,
+            X, self.n_clusters, batch_size, pretrain_optimizer_params, self.pretrain_epochs, self.optimizer_class, self.ssl_loss_fn,
             self.neural_network, self.embedding_size, self.custom_dataloaders, self.initial_clustering_class if y is None else None, 
-            self.initial_clustering_params, self.device, self.random_state, neural_network_weights=self.neural_network_weights)
+            initial_clustering_params, self.device, random_state, neural_network_weights=self.neural_network_weights)
         if y is not None:
             # If y is give, overwrite labels and centers
             init_labels = y
@@ -911,7 +837,7 @@
         dip_module = _Dip_Module(projections).to(device)
         # Create SGD Optimizer
         optimizer = self.optimizer_class(list(neural_network.parameters()) + list(dip_module.parameters()),
-                                    **self.clustering_optimizer_params)
+                                    **clustering_optimizer_params)
         dipencoder_module = _DipEncoder_Module(n_clusters, index_dict, dip_module, init_labels, self.max_cluster_size_diff_factor, self.augmentation_invariance, y is not None)
         dipencoder_module.fit(neural_network, trainloader, testloader, self.clustering_epochs, device, optimizer, self.ssl_loss_fn, 
                               self.clustering_loss_weight, self.ssl_loss_weight)
@@ -919,29 +845,6 @@
         self.labels_ = dipencoder_module.labels
         self.projection_axes_ = dip_module.projection_axes.detach().cpu().numpy()
         self.projection_thresholds_ = dipencoder_module.projection_thresholds_
-=======
-        X, y, random_state, pretrain_optimizer_params, clustering_optimizer_params, initial_clustering_params = self._check_parameters(X, y=y)
-        if y is not None:
-            assert len(np.unique(y)) == self.n_clusters, "n_clusters must match number of unique labels in y."
-        labels, projection_axes, index_dict, neural_network = _dipencoder(X, self.n_clusters, self.embedding_size,
-                                                                          self.batch_size, self.optimizer_class,
-                                                                          self.ssl_loss_fn, self.clustering_epochs,
-                                                                          clustering_optimizer_params,
-                                                                          self.pretrain_epochs,
-                                                                          pretrain_optimizer_params,
-                                                                          self.neural_network,
-                                                                          self.neural_network_weights,
-                                                                          self.max_cluster_size_diff_factor,
-                                                                          self.clustering_loss_weight,
-                                                                          self.ssl_loss_weight,
-                                                                          self.custom_dataloaders,
-                                                                          self.augmentation_invariance,
-                                                                          self.initial_clustering_class,
-                                                                          initial_clustering_params,
-                                                                          y, self.device, random_state)
-        self.labels_ = labels
-        self.projection_axes_ = projection_axes
->>>>>>> 29441b1a
         self.index_dict_ = index_dict
         self.neural_network_trained_ = neural_network
         self.n_features_in_ = X.shape[1]
